--- conflicted
+++ resolved
@@ -101,7 +101,57 @@
         )
         return logging.getLogger(__name__)
 
-    def _init_all_hardware(self, settings: Settings) -> list:
+    @typechecked
+    def _echo(self, func : callable, command_id : str, command : Union[dict, None]=None) -> ...:
+        """
+        Echo the command response (error code and msg) to the main process.
+
+        The goal of this function is to execute actions in a separate thread and pass the status
+        messages to the main process.
+
+        .. attention::
+            Actions have to be done in a separate thread so the backend stays responsive and can 
+            respond to the emergency stop command (M112)
+
+        Parameters
+        ----------
+        func : function
+            The function to execute.
+        command_id : str
+            The command id.
+        command : dict, None
+            The command.
+        """
+        if self._emergency_stop_event.is_set():
+            self._logger.critical('Cannot execute command {} when the estop is set'.format(command_id))
+            return
+
+        # Send the exit code and msg over the pipe to main
+        thread = tr.Thread(target=self._threaded_excecution, args=(self._execution_q, func, command_id, command,),
+                            daemon=True)
+        thread.start()
+        return
+
+    def _threaded_excecution(self, q : Queue, func : callable, command_id : str, command : Union[dict, None]=None) -> ...:
+        if command is not None:
+            exit_code, msg = func(command)
+        else:
+            exit_code, msg = func()
+
+        if msg is None:
+            msg = ''
+        elif not isinstance(msg, (str, dict),):
+            msg = str(msg)
+
+        message = Message(exit_code=exit_code, msg=msg, command_id=command_id, command=command)
+
+        # Send to the main process and execution loop
+        q.put(Message(exit_code=exit_code, msg=msg, command_id=command_id, command=command))
+        self._con_to_main.send(message)
+        return
+
+
+    def _init_all_hardware(self, settings : Settings) -> list:
         """
         Initiate the hardware.
 
@@ -220,16 +270,9 @@
         """
         Echo the command response (error code and msg) to the main process.
 
-        The goal of this function is to execute actions in a separate thread and pass the status
+        The goal of this function is to excecute actions in a seperate thread and pass the status
         messages to the main process.
 
-<<<<<<< HEAD
-=======
-        .. attention::
-            Actions have to be done in a separate thread so the backend stays responsive and can 
-            respond to the emergency stop command (M112)
-
->>>>>>> 961ab9c4
         Parameters
         ----------
         func : function
@@ -279,19 +322,11 @@
         ):
             msg = str(msg)
 
-<<<<<<< HEAD
         q.put(
             Message(
                 exit_code=exit_code, msg=msg, command_id=command_id, command=command
             )
         )
-=======
-        message = Message(exit_code=exit_code, msg=msg, command_id=command_id, command=command)
-
-        # Send to the main process and execution loop
-        q.put(Message(exit_code=exit_code, msg=msg, command_id=command_id, command=command))
-        self._con_to_main.send(message)
->>>>>>> 961ab9c4
         return
 
     def _connect_all_hardware(self) -> ...:
@@ -330,16 +365,8 @@
         self._execution_q = mp.Queue()
         self._hardware = self._init_all_hardware(settings)
         self._connect_all_hardware()
-<<<<<<< HEAD
-        self._logger.info(
-            "Stacking setup initiated with connected hardware: {}".format(
-                self._hardware
-            )
-        )
-=======
         self._start_check_emergency_state()
         self._logger.info('Stacking setup initiated with connected hardware: {}'.format(self._hardware))
->>>>>>> 961ab9c4
 
     def start_backend(self) -> ...:
         """
@@ -359,10 +386,6 @@
         self._controller_process.set_deamon = True
         self._controller_process.start()
 
-<<<<<<< HEAD
-    def _check_command_output(self) -> bool:
-        """Check if the command output queue is not empty and send the output to the main process."""
-=======
     def _start_check_emergency_state(self) -> ...:
         """
         Start the emergency stop check loop.
@@ -400,7 +423,6 @@
         got_error : bool
             True if there was an error, False otherwise.
         """
->>>>>>> 961ab9c4
         got_error = False
         while not self._execution_q.empty():
             message = self._execution_q.get()
@@ -483,29 +505,12 @@
             else:
                 time.sleep(0.01)
 
-<<<<<<< HEAD
-        if self._emergency_stop_event.is_set():
-            self._con_to_main.send(
-                Message(exit_code=1, msg="Emergency stop triggered", command_id="M112")
-            )
-            self._emergency_stop()
-            self._logger.critical("Emergency stop triggered")
-        else:
-            self._disconnect_all_hardware()
-            self._logger.critical("Stacking process stopped.")
-            self._con_to_main.disconnect()
-
-    @typechecked
-    def _execute_command(self, parsed_command: dict) -> ...:
-=======
-
         self._disconnect_all_hardware()
         self._logger.critical('Stacking process stopped.')
         self._con_to_main.disconnect()
         
     @typechecked        
     def _execute_command(self, parsed_command : dict) -> ...:
->>>>>>> 961ab9c4
         """
         Execute the parsed command dict.
 
@@ -604,20 +609,12 @@
                 )
             elif command_id == "M812":
                 # Use jogging
-<<<<<<< HEAD
-                self._echo(
-                    func=self.M812,
-                    command_id="M812",
-                    command=parsed_command[command_id],
-                )
-=======
                 self._echo(func=self.M812, command_id='M812',
                         command=parsed_command[command_id])
             elif command_id == 'M813':
                 # Toggle the vacuum pump
                 self._echo(func=self.M813, command_id='M813',
                         command=parsed_command[command_id])
->>>>>>> 961ab9c4
             else:
                 exit_code = 1
                 self._con_to_main.send(
@@ -981,32 +978,9 @@
                 return 1, msg
             return 0, None
         else:
-<<<<<<< HEAD
             self._keep_host_alive_timer = RepeatedTimer(
                 interval=interval["S"], function=self._keep_host_alive
             )
-            self._keep_host_alive_timer.start()
-            return 0, None
-
-    def _keep_host_alive(self) -> ...:
-        """Send a keep alive message to the host. (support function for M113)"""
-        if self._con_to_main.is_connected:
-            self._con_to_main.send(
-                Message(
-                    exit_code=0, msg="The backend is still alive!!", command_id="M113"
-                )
-            )
-        else:
-            self._keep_host_alive_timer.stop()
-=======
-            # try stop the current thread and start a new one
-            try:
-                self._keep_host_alive_flag.set()
-            except AttributeError:
-                pass
-            self._keep_host_alive_flag = tr.Event()
-            self._keep_host_alive_interval = interval['S']
-            self._keep_host_alive_timer = tr.Thread(target=self._keep_host_alive, args=(interval, self._keep_host_alive_flag))
             self._keep_host_alive_timer.start()
             return 0, None
 
@@ -1029,7 +1003,6 @@
                 stop_flag.set()
                 return
             time.sleep(interval)
->>>>>>> 961ab9c4
 
     def M114(self) -> tuple:
         """
@@ -1124,39 +1097,22 @@
             try:
                 return 0, self._auto_position_report_interval
             except AttributeError:
-<<<<<<< HEAD
                 msg = "The auto position update interval was asked but no timer is set"
                 self._logger.debug(msg)
                 return 1, msg
-
             return 0, interval
-        elif interval["S"] == 0:
-=======
-                msg = 'The keep alive timer interval was asked but no timer is set'
-                self._logger.debug(msg)
-                return 1, msg
-
-            return 0, str(interval)
         elif interval['S'] == 0:
             # Disable the keep alive timer
->>>>>>> 961ab9c4
             try:
                 self._auto_position_report_flag.set()
                 del self._auto_position_report_flag
                 del self._auto_position_report_interval
             except AttributeError:
-<<<<<<< HEAD
-                msg = (
-                    "Tried to stop the auto position update timer but no timer was set"
-                )
-=======
                 msg = 'Tried to stop the keep alive timer but no timer is set'
->>>>>>> 961ab9c4
                 self._logger.debug(msg)
                 return 1, msg
             return 0, None
         else:
-<<<<<<< HEAD
             self._auto_position_timer = RepeatedTimer(
                 interval=interval["S"], function=self._auto_position_report
             )
@@ -1185,8 +1141,6 @@
                     )
                 )
         else:
-            self._auto_position_timer.stop()
-=======
             # try stop the current thread and start a new one
             try:
                 self._auto_position_report_flag.set()
@@ -1224,7 +1178,6 @@
                 return
             
             time.sleep(interval)
->>>>>>> 961ab9c4
 
     def M155(self, interval : dict) -> tuple:
         """
@@ -1255,7 +1208,6 @@
             try:
                 return 0, self._auto_temperature_report_interval
             except AttributeError:
-<<<<<<< HEAD
                 msg = (
                     "The auto temperature update interval was asked but no timer is set"
                 )
@@ -1264,30 +1216,13 @@
 
             return 0, interval
         elif interval["S"] == 0:
-=======
-                msg = 'The keep alive timer interval was asked but no timer is set'
-                self._logger.debug(msg)
-                return 1, msg
-
-            return 0, str(interval)
-        elif interval['S'] == 0:
             # Disable the keep alive timer
->>>>>>> 961ab9c4
             try:
                 self._auto_temperature_report_flag.set()
                 del self._auto_temperature_report_flag
                 del self._auto_temperature_report_interval
             except AttributeError:
-<<<<<<< HEAD
                 msg = "Tried to stop the auto temperature update timer but no timer was set"
-=======
-                msg = 'Tried to stop the keep alive timer but no timer is set'
->>>>>>> 961ab9c4
-                self._logger.debug(msg)
-                return 1, msg
-            return 0, None
-        else:
-<<<<<<< HEAD
             self._auto_temperature_timer = RepeatedTimer(
                 interval=interval["S"], function=self._auto_temperature_report
             )
@@ -1316,8 +1251,6 @@
                     )
                 )
         else:
-            self._auto_temperature_timer.stop()
-=======
             # try stop the current thread and start a new one
             try:
                 self._auto_temperature_report_flag.set()
@@ -1353,7 +1286,6 @@
                 return
 
             time.sleep(interval)
->>>>>>> 961ab9c4
 
     # JOGGING AND DRIVING FUNCTIONS
     def M811(self, command: dict) -> tuple:
